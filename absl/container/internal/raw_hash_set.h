--- conflicted
+++ resolved
@@ -3115,15 +3115,12 @@
     if (!rehash_for_bug_detection &&
         ABSL_PREDICT_FALSE(growth_left() == 0 &&
                            !IsDeleted(control()[target.offset]))) {
-<<<<<<< HEAD
       size_t old_capacity = capacity();
-=======
       /* What is the !IsDeleted condition? When does that happen? 
       My guess is that you can resize now because growth_left is 0
       But if it's deleted, you're consuming a tombstone, so just take it?
       So Resize only when taking up a empty slot?
       */
->>>>>>> 7306ecad
       rehash_and_grow_if_necessary();
       // NOTE: It is safe to use `FindFirstNonFullAfterResize`.
       // `FindFirstNonFullAfterResize` must be called right after resize.
